"use client";

import type React from "react";

import { useState, useRef, useEffect } from "react";
import { useChat } from "@ai-sdk/react";
import { Button } from "@/components/ui/button";
import { Input } from "@/components/ui/input";
import { Avatar } from "@/components/ui/avatar";
import { Tooltip, TooltipContent, TooltipProvider, TooltipTrigger } from "@/components/ui/tooltip";
import { Bot, RefreshCw, Trash2, ArrowUp, CopyIcon, Info } from "lucide-react";
import { cn } from "@/lib/utils";
import { format } from "date-fns";
import { motion, AnimatePresence } from "framer-motion";
import Markdown from "react-markdown";
import remarkGfm from "remark-gfm";
import rehypeRaw from "rehype-raw";
import rehypeSanitize from "rehype-sanitize";
import { Prism as SyntaxHighlighter } from "react-syntax-highlighter";
import { duotoneLight, duotoneDark } from "react-syntax-highlighter/dist/esm/styles/prism";

// Define message types
type MessageType = "text" | "code" | "tool-call" | "tool-result";

interface EnhancedMessage {
  id: string;
  role: "user" | "assistant" | "system";
  content: string;
  timestamp: Date;
  type: MessageType;
  toolName?: string;
  toolResult?: string;
}

export function ChatBox() {
  // State
  const [, setCopiedId] = useState<string | null>(null);
  const [enhancedMessages, setEnhancedMessages] = useState<EnhancedMessage[]>([]);
  const messagesEndRef = useRef<HTMLDivElement>(null);
  const inputRef = useRef<HTMLInputElement>(null);
  const chatContainerRef = useRef<HTMLDivElement>(null);

  // AI SDK chat hook
  const {
    messages,
    input,
    handleInputChange,
    handleSubmit,
    isLoading,
    error,
    reload,
    setMessages,
  } = useChat({
    api: "/api/chat",
    onFinish: (message) => {
      // Process the final message to extract tool calls
      processMessage(message);
    },
  });

  // Process messages to enhance them with timestamps and types
  const processMessage = (message: {
    id: string;
    role: "user" | "assistant" | "system" | "data";
    content: string;
  }) => {
    const newMessage: EnhancedMessage = {
      id: message.id,
      role: message.role === "data" ? "system" : message.role,
      content: message.content,
      timestamp: new Date(),
      type: "text",
    };

    // Simple detection of code blocks (anything between ```)
    if (message.content.includes("```")) {
      newMessage.type = "code";
    }

    // Simulate tool calls detection
    if (message.role === "assistant" && message.content.includes("Using tool:")) {
      const toolMatch = message.content.match(/Using tool: ([\w-]+)/);
      if (toolMatch) {
        newMessage.type = "tool-call";
        newMessage.toolName = toolMatch[1];

        // Simulate tool result
        setTimeout(() => {
          const toolResult: EnhancedMessage = {
            id: `result-${message.id}`,
            role: "system",
            content: `Result from ${toolMatch[1]}`,
            timestamp: new Date(),
            type: "tool-result",
            toolName: toolMatch[1],
            toolResult: `Executed ${toolMatch[1]} successfully. Retrieved 5 records.`,
          };

          setEnhancedMessages((prev) => [...prev, toolResult]);
        }, 1000);
      }
    }

    setEnhancedMessages((prev) => [...prev, newMessage]);
  };

  // Initialize with welcome message
  useEffect(() => {
    if (enhancedMessages.length === 0) {
      setEnhancedMessages([
        {
          id: "welcome",
          role: "assistant",
          content:
            "Hi there! I'm your MCP assistant. I can help you interact with your servers using natural language. What would you like to know?",
          timestamp: new Date(),
          type: "text",
        },
      ]);
    }
  }, [enhancedMessages.length]);

  // Process incoming messages
  useEffect(() => {
    if (messages.length > enhancedMessages.length) {
      const newMessages = messages.slice(enhancedMessages.length);
      newMessages.forEach((message) => {
        if (!enhancedMessages.find((m) => m.id === message.id)) {
          processMessage(message);
        }
      });
    }
  }, [messages, enhancedMessages]);

  // Scroll to bottom when messages change
  useEffect(() => {
    messagesEndRef.current?.scrollIntoView({ behavior: "smooth" });
  }, [enhancedMessages]);

  // Focus input on load
  useEffect(() => {
    inputRef.current?.focus();
  }, []);

  // Handle copy to clipboard
  const copyToClipboard = (text: string, id: string) => {
    navigator.clipboard.writeText(text);
    setCopiedId(id);
    setTimeout(() => setCopiedId(null), 2000);
  };

  // Clear chat
  const clearChat = () => {
    setEnhancedMessages([
      {
        id: "welcome",
        role: "assistant",
        content: "Chat history cleared. How can I help you today?",
        timestamp: new Date(),
        type: "text",
      },
    ]);
    setMessages([]);
  };

  // Custom submit handler
  const handleCustomSubmit = (e: React.FormEvent<HTMLFormElement>) => {
    e.preventDefault();

    if (!input.trim()) return;

    // Add user message immediately with enhanced properties
    const userMessage: EnhancedMessage = {
      id: `user-${Date.now()}`,
      role: "user",
      content: input,
      timestamp: new Date(),
      type: "text",
    };

    setEnhancedMessages((prev) => [...prev, userMessage]);

    // Then call the AI SDK's submit handler
    handleSubmit(e);
  };

  // Format code blocks
  const formatContent = (content: string) => {
    if (!content.includes("```")) return content;

    // Split by code blocks
    const parts = content.split(/(```(?:[\w-]+)?\n[\s\S]*?\n```)/g);

    return parts.map((part, i) => {
      if (part.startsWith("```") && part.endsWith("```")) {
        // Extract language and code
        const match = part.match(/```([\w-]+)?\n([\s\S]*?)\n```/);
        if (match) {
<<<<<<< HEAD
          const [,, code] = match;
=======
          const [, , code] = match;
>>>>>>> 2d9b280c
          return (
            <pre key={i} className="my-2 overflow-x-auto rounded-md bg-black/5 p-3 dark:bg-white/5">
              <code className="font-mono text-sm">{code}</code>
            </pre>
          );
        }
      }
      return <span key={i}>{part}</span>;
    });
  };

  return (
    <div className="mx-auto flex w-full flex-col">
      {/* Chat header */}
      <header className="border-border mb-8 flex items-center justify-between border-b px-6 py-4">
        <div className="flex items-center justify-start gap-2">
          <Avatar className="bg-muted flex h-10 w-10 items-center justify-center">
            <Bot className="h-5 w-5" />
          </Avatar>
          <h1 className="mt-0.5 text-lg font-semibold">MCP Assistant</h1>
        </div>

        <div className="flex items-center gap-2">
          <TooltipProvider>
            <Tooltip>
              <TooltipTrigger asChild>
                <Button variant="outline" size="sm" onClick={() => reload()}>
                  <RefreshCw className="h-4 w-4" />
                </Button>
              </TooltipTrigger>
              <TooltipContent>
                <p>Regenerate response</p>
              </TooltipContent>
            </Tooltip>
          </TooltipProvider>

          <TooltipProvider>
            <Tooltip>
              <TooltipTrigger asChild>
                <Button variant="destructive" size="sm" onClick={clearChat}>
                  <Trash2 className="h-4 w-4" />
                </Button>
              </TooltipTrigger>
              <TooltipContent>
                <p>Clear chat</p>
              </TooltipContent>
            </Tooltip>
          </TooltipProvider>
        </div>
      </header>

      {/* Chat messages */}
      <div
        ref={chatContainerRef}
        className="mx-auto flex w-full max-w-2xl flex-1 flex-col space-y-6 px-6 md:px-0"
        style={{
          WebkitMaskImage: "linear-gradient(to top, transparent 0%, black 5%)",
          maskImage: "linear-gradient(to top, transparent 0%, black 5%)",
        }}
      >
        <AnimatePresence initial={false}>
          {enhancedMessages.map((message) => (
            <motion.div
              key={message.id}
              initial={{ opacity: 0, y: 10 }}
              animate={{ opacity: 1, y: 0 }}
              exit={{ opacity: 0 }}
              transition={{ duration: 0.2 }}
              className={cn(
                "flex",
                message.role === "user" ? "justify-end" : "justify-start",
                message.role === "system" ? "justify-center" : ""
              )}
            >
              {message.role === "system" ? (
                <div className="bg-muted border-border w-full max-w-[85%] rounded-lg border p-3">
                  <div className="text-sm text-gray-700 dark:text-gray-300">
                    {message.toolResult}
                  </div>
                </div>
              ) : (
                <div
                  className={cn(
                    "group flex w-full max-w-[85%] items-start gap-3",
                    message.role === "user" ? "flex-row-reverse" : ""
                  )}
                >
                  {/* Message content */}
                  <div
                    className={cn("group relative w-full py-2", {
                      "bg-muted text-primary-foreground max-w-[80%] rounded-2xl px-3":
                        message.role === "user",
                      "bg-background max-w-full": message.role !== "user",
                    })}
                    style={{ isolation: "auto" }}
                  >
                    <div
                      className={cn(
                        "prose prose-sm text-foreground relative flex max-w-none flex-col items-start transition-opacity",
                        {
                          "gap-2": message.role === "assistant",
                          "min-h-[20px]": message.role === "assistant",
                        }
                      )}
                    >
                      <span className="w-full text-base leading-tight">
                        {typeof message.content === "string" && (
                          <Markdown
                            remarkPlugins={[remarkGfm]}
                            rehypePlugins={[rehypeRaw, rehypeSanitize]}
                            components={{
                              h1: ({ ...props }) => (
                                <h1 className="mt-3 mb-2 text-xl font-bold" {...props} />
                              ),
                              h2: ({ ...props }) => (
                                <h2 className="mt-3 mb-2 text-lg font-bold" {...props} />
                              ),
                              h3: ({ ...props }) => (
                                <h3 className="text-md mt-3 mb-2 font-bold" {...props} />
                              ),
                              p: ({ ...props }) => <p className="my-2" {...props} />,
                              a: ({ ...props }) => (
                                <a
                                  className="text-foreground hover:text-muted-foreground underline underline-offset-6"
                                  target="_blank"
                                  rel="noopener noreferrer"
                                  {...props}
                                />
                              ),
                              ul: ({ children, ...props }) => (
                                <ul className="my-2 list-none pl-4" {...props}>
                                  {children}
                                </ul>
                              ),
                              ol: ({ ...props }) => (
                                <ol className="my-2 list-none pl-5" {...props} />
                              ),
                              li: ({ children, ...props }) => (
                                <li className="chat relative my-1" {...props}>
                                  {children}
                                </li>
                              ),
                              blockquote: ({ ...props }) => (
                                <blockquote
                                  className="border-border my-2 border-l-4 pl-4 italic"
                                  {...props}
                                />
                              ),
                              // @ts-expect-error - Code component has specific props from react-markdown
                              code({
                                ref,
                                className,
                                children,
                                inline,
                                ...props
                              }: {
                                ref: Ref<SyntaxHighlighter> | undefined;
                                className: string;
                                children: React.ReactNode;
                                inline: boolean;
                              }) {
                                const match = /language-(\w+)/.exec(className || "");
                                return !inline && match ? (
                                  <div className="relative">
                                    <SyntaxHighlighter
                                      ref={ref}
                                      style={theme === "light" ? duotoneLight : duotoneDark}
                                      showLineNumbers={true}
                                      wrapLines={true}
                                      wrapLongLines={true}
                                      lineNumberStyle={{ fontStyle: "unset" }}
                                      language={match[1]}
                                      PreTag="div"
                                      className="border-border outline-border !my-3 max-w-full overflow-clip rounded-xl border font-mono text-sm text-wrap shadow-md outline outline-offset-2"
                                      {...props}
                                    >
                                      {String(children).replace(/\n$/, "")}
                                    </SyntaxHighlighter>
                                    <Button
                                      variant="outline"
                                      className="hover:bg-background absolute top-2 right-2 h-7 cursor-pointer rounded-lg p-1"
                                      onClick={handleCopy}
                                      title="Copy to clipboard"
                                    >
                                      <CopyIcon className="text-foreground size-4" />
                                    </Button>
                                  </div>
                                ) : (
                                  <code
                                    className={cn(
                                      "bg-muted/25 border-border/80 rounded-md border px-1 py-0.5 font-mono text-xs text-wrap shadow-[0_1px_2px_-1px_rgba(0,0,0,0.16)]",
                                      className
                                    )}
                                    {...props}
                                  >
                                    {String(children).trimStart().trimEnd()}
                                  </code>
                                );
                              },
                              table: ({ ...props }) => (
                                <div className="border-border shadow-bevel-xs my-4 overflow-x-auto rounded-xl border">
                                  <table
                                    className="divide-border min-w-full divide-y text-sm"
                                    {...props}
                                  />
                                </div>
                              ),
                              th: ({ ...props }) => (
                                <th
                                  className="bg-muted/50 px-2.5 py-1.5 text-left text-xs font-semibold"
                                  {...props}
                                />
                              ),
                              td: ({ ...props }) => (
                                <td className="border-border border-t px-2.5 py-1.5" {...props} />
                              ),
                              img: ({ ...props }) => (
                                <div className="border-border bg-card flex max-w-[30%] flex-col gap-1 rounded-xl border p-1">
                                  <img
                                    className="border-border rounded-lg border shadow-md"
                                    {...props}
                                  />
                                  <caption className="flex w-full items-center gap-1 px-1 py-1 text-left text-xs">
                                    <span className="bg-muted rounded-full p-1">
                                      <Info className="size-4" />
                                    </span>
                                    {props!.alt}
                                  </caption>
                                </div>
                              ),
                              hr: ({ ...props }) => (
                                <hr className="border-border my-4 w-full" {...props} />
                              ),
                            }}
                          >
                            {message.content}
                          </Markdown>
                        )}
                      </span>
                      <span className="text-muted-foreground w-fit text-xs">
                        {format(message.timestamp, "h:mm a")}
                      </span>
                    </div>
                    <div
                      className={cn(
                        "absolute top-1/2 hidden -translate-y-1/2 group-hover:flex",
                        message.role === "user" ? "-left-10" : "right-0"
                      )}
                    >
                      <Button
                        variant="outline"
                        className="hover:bg-background h-7 cursor-pointer rounded-lg p-1"
                        onClick={() => copyToClipboard(message.content, message.id)}
                        title="Copy to clipboard"
                      >
                        <CopyIcon className="text-foreground size-4" />
                      </Button>
                      {copiedId === message.id && (
                        <span className="absolute right-0 -bottom-5 text-xs text-green-500">
                          Copied!
                        </span>
                      )}
                    </div>
                  </div>
                </div>
              )}
            </motion.div>
          ))}
        </AnimatePresence>

        {/* Loading indicator */}
        {isLoading && (
          <motion.div
            initial={{ opacity: 0, y: 10 }}
            animate={{ opacity: 1, y: 0 }}
            className="flex w-full justify-start"
          >
            <div className="flex max-w-[85%] items-start gap-3">
              <div className="border-muted flex items-center rounded-2xl border border-dashed px-4 py-3">
                <div className="flex space-x-1">
                  <span
                    className="bg-muted-foreground h-2 w-2 animate-bounce rounded-full"
                    style={{ animationDelay: "0ms" }}
                  ></span>
                  <span
                    className="bg-muted-foreground h-2 w-2 animate-bounce rounded-full"
                    style={{ animationDelay: "150ms" }}
                  ></span>
                  <span
                    className="bg-muted-foreground h-2 w-2 animate-bounce rounded-full dark:bg-gray-500"
                    style={{ animationDelay: "300ms" }}
                  ></span>
                </div>
              </div>
            </div>
          </motion.div>
        )}

        {/* Error message */}
        {error && (
          <motion.div
            initial={{ opacity: 0, y: 10 }}
            animate={{ opacity: 1, y: 0 }}
            className="flex justify-center"
          >
            <div className="shadow-btn-destructive-resting bg-btn-destructive text-destructive-foreground flex w-full items-center rounded-2xl px-4 py-2 text-sm">
              <span>Error: {error.message}</span>
            </div>
          </motion.div>
        )}

        {/* Empty div for scrolling to bottom */}
        <div ref={messagesEndRef} />
      </div>

      {/* Input area */}
      <div className="mx-auto mb-4 flex w-full max-w-2xl flex-col gap-3 px-4 md:px-0">
        <form
          onSubmit={handleCustomSubmit}
          className="focus-within:shadow-input-focus bg-background border-border relative z-10 mx-auto flex w-full max-w-3xl cursor-text flex-col items-stretch gap-1.5 rounded-4xl border pt-2.5 pr-2.5 pb-2.5 pl-6 shadow-xs transition-all duration-200 sm:mx-0"
        >
          <div className="flex gap-2">
            <Input
              ref={inputRef}
              placeholder="Message MCP Assistant..."
              value={input}
              onChange={handleInputChange}
              className="px-0 text-base shadow-none focus:shadow-none"
              disabled={isLoading}
            />
            <Button type="submit" variant="default" disabled={isLoading || !input.trim()}>
              <ArrowUp />
            </Button>
          </div>
        </form>
        <footer className="text-muted-foreground mx-auto w-full max-w-2xl text-center text-xs">
          Powered by Auth0
        </footer>
      </div>
    </div>
  );
}<|MERGE_RESOLUTION|>--- conflicted
+++ resolved
@@ -2,7 +2,7 @@
 
 import type React from "react";
 
-import { useState, useRef, useEffect } from "react";
+import { useState, useRef, useEffect, Ref } from "react";
 import { useChat } from "@ai-sdk/react";
 import { Button } from "@/components/ui/button";
 import { Input } from "@/components/ui/input";
@@ -17,7 +17,7 @@
 import rehypeRaw from "rehype-raw";
 import rehypeSanitize from "rehype-sanitize";
 import { Prism as SyntaxHighlighter } from "react-syntax-highlighter";
-import { duotoneLight, duotoneDark } from "react-syntax-highlighter/dist/esm/styles/prism";
+import { duotoneLight } from "react-syntax-highlighter/dist/esm/styles/prism";
 
 // Define message types
 type MessageType = "text" | "code" | "tool-call" | "tool-result";
@@ -34,7 +34,7 @@
 
 export function ChatBox() {
   // State
-  const [, setCopiedId] = useState<string | null>(null);
+  const [copiedId, setCopiedId] = useState<string | null>(null);
   const [enhancedMessages, setEnhancedMessages] = useState<EnhancedMessage[]>([]);
   const messagesEndRef = useRef<HTMLDivElement>(null);
   const inputRef = useRef<HTMLInputElement>(null);
@@ -184,33 +184,29 @@
     handleSubmit(e);
   };
 
-  // Format code blocks
-  const formatContent = (content: string) => {
-    if (!content.includes("```")) return content;
-
-    // Split by code blocks
-    const parts = content.split(/(```(?:[\w-]+)?\n[\s\S]*?\n```)/g);
-
-    return parts.map((part, i) => {
-      if (part.startsWith("```") && part.endsWith("```")) {
-        // Extract language and code
-        const match = part.match(/```([\w-]+)?\n([\s\S]*?)\n```/);
-        if (match) {
-<<<<<<< HEAD
-          const [,, code] = match;
-=======
-          const [, , code] = match;
->>>>>>> 2d9b280c
-          return (
-            <pre key={i} className="my-2 overflow-x-auto rounded-md bg-black/5 p-3 dark:bg-white/5">
-              <code className="font-mono text-sm">{code}</code>
-            </pre>
-          );
-        }
-      }
-      return <span key={i}>{part}</span>;
-    });
-  };
+  // // Format code blocks
+  // const formatContent = (content: string) => {
+  //   if (!content.includes("```")) return content;
+
+  //   // Split by code blocks
+  //   const parts = content.split(/(```(?:[\w-]+)?\n[\s\S]*?\n```)/g);
+
+  //   return parts.map((part, i) => {
+  //     if (part.startsWith("```") && part.endsWith("```")) {
+  //       // Extract language and code
+  //       const match = part.match(/```([\w-]+)?\n([\s\S]*?)\n```/);
+  //       if (match) {
+  //         const [, , code] = match;
+  //         return (
+  //           <pre key={i} className="my-2 overflow-x-auto rounded-md bg-black/5 p-3 dark:bg-white/5">
+  //             <code className="font-mono text-sm">{code}</code>
+  //           </pre>
+  //         );
+  //       }
+  //     }
+  //     return <span key={i}>{part}</span>;
+  //   });
+  // };
 
   return (
     <div className="mx-auto flex w-full flex-col">
@@ -330,7 +326,7 @@
                                   {...props}
                                 />
                               ),
-                              ul: ({ children, ...props }) => (
+                              ul: ({ children, ...props }: React.PropsWithChildren) => (
                                 <ul className="my-2 list-none pl-4" {...props}>
                                   {children}
                                 </ul>
@@ -338,7 +334,7 @@
                               ol: ({ ...props }) => (
                                 <ol className="my-2 list-none pl-5" {...props} />
                               ),
-                              li: ({ children, ...props }) => (
+                              li: ({ children, ...props }: React.PropsWithChildren) => (
                                 <li className="chat relative my-1" {...props}>
                                   {children}
                                 </li>
@@ -349,7 +345,7 @@
                                   {...props}
                                 />
                               ),
-                              // @ts-expect-error - Code component has specific props from react-markdown
+                              // @ts-expect-error react 
                               code({
                                 ref,
                                 className,
@@ -363,11 +359,15 @@
                                 inline: boolean;
                               }) {
                                 const match = /language-(\w+)/.exec(className || "");
+                                // function handleCopy(event: MouseEvent): void {
+                                //   throw new Error("Function not implemented.");
+                                // }
+
                                 return !inline && match ? (
                                   <div className="relative">
                                     <SyntaxHighlighter
                                       ref={ref}
-                                      style={theme === "light" ? duotoneLight : duotoneDark}
+                                      style={duotoneLight}
                                       showLineNumbers={true}
                                       wrapLines={true}
                                       wrapLongLines={true}
@@ -382,7 +382,7 @@
                                     <Button
                                       variant="outline"
                                       className="hover:bg-background absolute top-2 right-2 h-7 cursor-pointer rounded-lg p-1"
-                                      onClick={handleCopy}
+                                      // onClick={handleCopy}
                                       title="Copy to clipboard"
                                     >
                                       <CopyIcon className="text-foreground size-4" />
@@ -420,6 +420,7 @@
                               img: ({ ...props }) => (
                                 <div className="border-border bg-card flex max-w-[30%] flex-col gap-1 rounded-xl border p-1">
                                   <img
+                                    alt="some-image"
                                     className="border-border rounded-lg border shadow-md"
                                     {...props}
                                   />
